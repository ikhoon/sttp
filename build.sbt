// shadow sbt-scalajs' crossProject and CrossType from Scala.js 0.6.x
import sbtcrossproject.CrossPlugin.autoImport.{crossProject, CrossType}
import sbtrelease.ReleaseStateTransformations._
import sbtrelease.ReleasePlugin.autoImport._
import com.softwaremill.Publish.Release.updateVersionInDocs

val scala2_11 = "2.11.12"
val scala2_12 = "2.12.10"
val scala2_13 = "2.13.1"

lazy val testServerPort = settingKey[Int]("Port to run the http test server on (used by JS tests)")
lazy val startTestServer = taskKey[Unit]("Start a http server used by tests (used by JS tests)")
lazy val is2_11 = settingKey[Boolean]("Is the scala version 2.11.")
lazy val is2_11_or_2_12 = settingKey[Boolean]("Is the scala version 2.11 or 2.12.")
lazy val is2_12_or_2_13 = settingKey[Boolean]("Is the scala version 2.12 or 2.12.")
lazy val is2_13 = settingKey[Boolean]("Is the scala version 2.13.")
lazy val javaVersion = settingKey[VersionNumber]("Java version")

val silencerVersion = "1.4.4"

val commonSettings = commonSmlBuildSettings ++ ossPublishSettings ++ Seq(
  organization := "com.softwaremill.sttp.client",
  // needed on sbt 1.3, but (for some unknown reason) only on 2.11.x
  closeClassLoaders := !scalaVersion.value.startsWith("2.11."),
  // cross-release doesn't work when subprojects have different cross versions
  // work-around from https://github.com/sbt/sbt-release/issues/214
  releaseProcess := Seq(
    checkSnapshotDependencies,
    inquireVersions,
    // publishing locally so that the pgp password prompt is displayed early
    // in the process
    releaseStepCommandAndRemaining("+publishLocalSigned"),
    releaseStepCommandAndRemaining("+clean"),
    releaseStepCommandAndRemaining("+test"),
    setReleaseVersion,
    updateVersionInDocs(organization.value),
    commitReleaseVersion,
    tagRelease,
    releaseStepCommandAndRemaining("+publishSigned"),
    releaseStepCommand("sonatypeBundleRelease"),
    setNextVersion,
    commitNextVersion,
    pushChanges
  ),
  is2_11 := scalaVersion.value.startsWith("2.11."),
  is2_11_or_2_12 := scalaVersion.value.startsWith("2.11.") || scalaVersion.value.startsWith("2.12."),
  is2_12_or_2_13 := scalaVersion.value.startsWith("2.12.") || scalaVersion.value.startsWith("2.13."),
  is2_13 := scalaVersion.value.startsWith("2.13."),
  javaVersion := VersionNumber(sys.props("java.specification.version")),
  libraryDependencies ++= Seq(
    compilerPlugin("com.github.ghik" % "silencer-plugin" % silencerVersion cross CrossVersion.full),
    "com.github.ghik" % "silencer-lib" % silencerVersion % Provided cross CrossVersion.full
  )
)

// an ugly work-around for https://github.com/sbt/sbt/issues/3465
// even if a project is 2.11-only, we fake that it's also 2.12/2.13-compatible
val only2_11settings = Seq(
  publishArtifact := is2_11.value,
  skip := !is2_11.value,
  skip in compile := !is2_11.value,
  skip in publish := !is2_11.value,
  libraryDependencies := (if (is2_11.value) libraryDependencies.value else Nil)
)

val only2_11_and_2_12_settings = Seq(
  publishArtifact := is2_11_or_2_12.value,
  skip := !is2_11_or_2_12.value,
  skip in compile := !is2_11_or_2_12.value,
  skip in publish := !is2_11_or_2_12.value,
  libraryDependencies := (if (is2_11_or_2_12.value) libraryDependencies.value else Nil)
)

val only2_12_and_2_13_settings = Seq(
  publishArtifact := is2_12_or_2_13.value,
  skip := !is2_12_or_2_13.value,
  skip in compile := !is2_12_or_2_13.value,
  skip in publish := !is2_12_or_2_13.value,
  libraryDependencies := (if (is2_12_or_2_13.value) libraryDependencies.value else Nil)
)

val only2_13andJava11 = Seq(
  publishArtifact := (is2_13.value && VersionNumber("11") == javaVersion.value),
  skip := (is2_11_or_2_12.value || VersionNumber("11") != javaVersion.value),
  skip in compile := (is2_11_or_2_12.value || VersionNumber("11") != javaVersion.value),
  skip in publish := (is2_11_or_2_12.value || VersionNumber("11") != javaVersion.value)
)

val commonJvmJsSettings = commonSettings ++ Seq(
  scalaVersion := scala2_11,
  crossScalaVersions := Seq(scalaVersion.value, scala2_12, scala2_13)
)

val commonJvmSettings = commonJvmJsSettings ++ Seq(
  scalacOptions ++= Seq("-target:jvm-1.8")
)

val commonJsSettings = commonJvmJsSettings ++ Seq(
  // slow down for CI
  parallelExecution in Test := false,
  // https://github.com/scalaz/scalaz/pull/1734#issuecomment-385627061
  scalaJSLinkerConfig ~= {
    _.withBatchMode(System.getenv("CONTINUOUS_INTEGRATION") == "true")
  },
  scalacOptions in Compile ++= {
    if (isSnapshot.value) Seq.empty
    else
      Seq {
        val dir = project.base.toURI.toString.replaceFirst("[^/]+/?$", "")
        val url = "https://raw.githubusercontent.com/softwaremill/sttp"
        s"-P:scalajs:mapSourceURI:$dir->$url/v${version.value}/"
      }
  }
)

val commonNativeSettings = commonSettings ++ Seq(
  scalaVersion := scala2_11,
  crossScalaVersions := Seq(scala2_11),
  nativeLinkStubs := true
)

// run JS tests inside Chrome, due to jsdom not supporting fetch
lazy val browserTestSettings = Seq(
  jsEnv in Test := {
    val debugging = false // set to true to help debugging

    new org.scalajs.jsenv.selenium.SeleniumJSEnv(
      {
        val options = new org.openqa.selenium.chrome.ChromeOptions()
        val args = Seq(
          "auto-open-devtools-for-tabs", // devtools needs to be open to capture network requests
          "no-sandbox",
          "allow-file-access-from-files" // change the origin header from 'null' to 'file'
        ) ++ (if (debugging) Seq.empty else Seq("headless"))
        options.addArguments(args: _*)
        val capabilities = org.openqa.selenium.remote.DesiredCapabilities.chrome()
        capabilities.setCapability(org.openqa.selenium.chrome.ChromeOptions.CAPABILITY, options)
        capabilities
      },
      org.scalajs.jsenv.selenium.SeleniumJSEnv.Config().withKeepAlive(debugging)
    )
  }
)

// start a test server before running tests; this is required as JS tests run inside a nodejs/browser environment
def testServerSettings(config: Configuration) = Seq(
  test in config := (test in config)
    .dependsOn(
      startTestServer in Test in Project("core", file("core"))
    )
    .value,
  testOnly in config := (testOnly in config)
    .dependsOn(
      startTestServer in Test in Project("core", file("core"))
    )
    .evaluated,
  testOptions in config += Tests.Setup(() => {
    val port = (testServerPort in Test in Project("core", file("core"))).value
    PollingUtils.waitUntilServerAvailable(new URL(s"http://localhost:$port"))
  })
)

val circeVersion: Option[(Long, Long)] => String = {
  case Some((2, 11)) => "0.11.1"
  case _             => "0.13.0"
}
val playJsonVersion: Option[(Long, Long)] => String = {
  case Some((2, 11)) => "2.7.4"
  case _             => "2.8.1"
}
val catsEffectVersion: Option[(Long, Long)] => String = {
  case Some((2, 11)) => "2.0.0"
  case _             => "2.1.2"
}
val fs2Version: Option[(Long, Long)] => String = {
  case Some((2, 11)) => "2.1.0"
  case _             => "2.2.2"
}

val akkaHttp = "com.typesafe.akka" %% "akka-http" % "10.1.11"
val akkaStreams = "com.typesafe.akka" %% "akka-stream" % "2.5.29"

val scalaTestVersion = "3.1.1"
val scalaNativeTestInterfaceVersion = "0.4.0-M2"
val scalaTestNativeVersion = "3.2.0-M2"
val scalaTest = "org.scalatest" %% "scalatest" % scalaTestVersion

val modelVersion = "1.0.1"

val logback = "ch.qos.logback" % "logback-classic" % "1.2.3"

def dependenciesFor(version: String)(deps: (Option[(Long, Long)] => ModuleID)*): Seq[ModuleID] =
  deps.map(_.apply(CrossVersion.partialVersion(version)))

lazy val rootProjectAggregates: Seq[ProjectReference] = if (sys.env.isDefinedAt("STTP_NATIVE")) {
  println("[info] STTP_NATIVE defined, including sttp-native in the aggregate projects")
  List(rootJVM, rootJS, rootNative)
} else {
  println("[info] STTP_NATIVE *not* defined, *not* including sttp-native in the aggregate projects")
  List(rootJVM, rootJS)
}

val compileAndTest = "compile->compile;test->test"

lazy val rootProject = (project in file("."))
  .settings(commonSettings: _*)
  // setting version to 2.11 so that cross-releasing works. Don't ask why.
  .settings(skip in publish := true, name := "sttp", scalaVersion := scala2_11, crossScalaVersions := Seq())
  .aggregate(rootProjectAggregates: _*)

lazy val rootJVM = project
  .in(file(".jvm"))
  .settings(commonJvmJsSettings: _*)
  .settings(skip in publish := true, name := "sttpJVM")
  .aggregate(
    coreJVM,
    catsJVM,
    fs2JVM,
    monixJVM,
    scalaz,
    zio,
    // might fail due to // https://github.com/akka/akka-http/issues/1930
    akkaHttpBackend,
    asyncHttpClientBackend,
    asyncHttpClientFutureBackend,
    asyncHttpClientScalazBackend,
    asyncHttpClientZioBackend,
    asyncHttpClientZioStreamsBackend,
    asyncHttpClientMonixBackend,
    asyncHttpClientCatsBackend,
    asyncHttpClientFs2Backend,
    okhttpBackend,
    okhttpMonixBackend,
    http4sBackend,
    jsonCommonJVM,
    circeJVM,
    json4s,
    sprayJson,
    playJsonJVM,
    braveBackend,
    openTracingBackend,
    prometheusBackend,
    httpClientBackend,
    httpClientMonixBackend,
    finagleBackend,
    slf4jBackend,
    examples
  )

lazy val rootJS = project
  .in(file(".js"))
  .settings(commonJvmJsSettings: _*)
  .settings(skip in publish := true, name := "sttpJS")
  .aggregate(coreJS, catsJS, fs2JS, monixJS, jsonCommonJS, circeJS, playJsonJS)

lazy val rootNative = project
  .in(file(".native"))
  .settings(commonNativeSettings: _*)
  .settings(skip in publish := true, name := "sttpNative")
  .aggregate(coreNative)

lazy val core = crossProject(JSPlatform, JVMPlatform, NativePlatform)
  .withoutSuffixFor(JVMPlatform)
  .crossType(CrossType.Full)
  .in(file("core"))
  .jvmSettings(commonJvmSettings: _*)
  .jsSettings(commonJsSettings: _*)
  .nativeSettings(commonNativeSettings: _*)
  .settings(
    name := "core",
    publishArtifact in Test := true // allow implementations outside of this repo
  )
  .jsSettings(
    libraryDependencies ++= Seq(
      "com.softwaremill.sttp.model" %%% "core" % modelVersion,
      "org.scalatest" %%% "scalatest" % scalaTestVersion % Test
    ),
    jsDependencies ++= Seq(
      "org.webjars.npm" % "spark-md5" % "3.0.0" % Test / "spark-md5.js" minified "spark-md5.min.js"
    )
  )
  .jsSettings(browserTestSettings)
  .jsSettings(testServerSettings(Test))
  .nativeSettings(testServerSettings(Test))
  .nativeSettings(
    libraryDependencies ++= Seq(
      "com.softwaremill.sttp.model" %%% "core" % modelVersion,
      "org.scala-native" %%% "test-interface" % scalaNativeTestInterfaceVersion % Test,
      "org.scalatest" %%% "scalatest-shouldmatchers" % scalaTestNativeVersion % Test,
      "org.scalatest" %%% "scalatest-flatspec" % scalaTestNativeVersion % Test,
      "org.scalatest" %%% "scalatest-freespec" % scalaTestNativeVersion % Test,
      "org.scalatest" %%% "scalatest-funsuite" % scalaTestNativeVersion % Test
    )
  )
  .nativeSettings(only2_11settings)
  .jvmSettings(
    libraryDependencies ++= Seq(
      "com.softwaremill.sttp.model" %% "core" % modelVersion,
      akkaHttp % Test,
      "ch.megard" %% "akka-http-cors" % "0.4.2" % Test,
      akkaStreams % Test,
      "org.scala-lang" % "scala-compiler" % scalaVersion.value % Test,
      scalaTest % Test
    ),
    // the test server needs to be started before running any JS tests
    // `reStart` cannot be scoped so it can't be only added to Test
    mainClass in reStart := Some("sttp.client.testing.HttpServer"),
    reStartArgs in reStart := Seq(s"${(testServerPort in Test).value}"),
    fullClasspath in reStart := (fullClasspath in Test).value,
    testServerPort in Test := 51823,
    startTestServer in Test := reStart.toTask("").value
  )
lazy val coreJS = core.js
lazy val coreJVM = core.jvm
lazy val coreNative = core.native

//----- implementations
lazy val cats = crossProject(JSPlatform, JVMPlatform)
  .withoutSuffixFor(JVMPlatform)
  .crossType(CrossType.Pure)
  .in(file("implementations/cats"))
  .jvmSettings(commonJvmSettings: _*)
  .jsSettings(commonJsSettings: _*)
  .settings(
    name := "cats",
    publishArtifact in Test := true,
<<<<<<< HEAD
    libraryDependencies ++= Seq(
      "org.typelevel" %%% "cats-effect" % "2.0.0"
=======
    libraryDependencies ++= dependenciesFor(scalaVersion.value)(
      "org.typelevel" %%% "cats-effect" % catsEffectVersion(_)
>>>>>>> 238d8ee6
    )
  )
lazy val catsJS = cats.js.dependsOn(coreJS % compileAndTest)
lazy val catsJVM = cats.jvm.dependsOn(coreJVM % compileAndTest)

lazy val fs2 = crossProject(JSPlatform, JVMPlatform)
  .withoutSuffixFor(JVMPlatform)
  .crossType(CrossType.Pure)
  .in(file("implementations/fs2"))
  .jvmSettings(commonJvmSettings: _*)
  .jsSettings(commonJsSettings: _*)
  .settings(
    name := "fs2",
    publishArtifact in Test := true,
    libraryDependencies ++= dependenciesFor(scalaVersion.value)(
      "co.fs2" %%% "fs2-core" % fs2Version(_)
    )
  )
lazy val fs2JS = fs2.js.dependsOn(coreJS % compileAndTest)
lazy val fs2JVM = fs2.jvm.dependsOn(coreJVM % compileAndTest)

lazy val monix = crossProject(JSPlatform, JVMPlatform)
  .withoutSuffixFor(JVMPlatform)
  .crossType(CrossType.Full)
  .in(file("implementations/monix"))
  .jvmSettings(commonJvmSettings: _*)
  .jvmSettings(
    libraryDependencies ++= Seq("io.monix" %% "monix-nio" % "0.0.7")
  )
  .jsSettings(commonJsSettings: _*)
  .jsSettings(browserTestSettings)
  .jsSettings(testServerSettings(Test))
  .settings(
    name := "monix",
    publishArtifact in Test := true,
    libraryDependencies ++= Seq("io.monix" %%% "monix" % "3.1.0")
  )
lazy val monixJS = monix.js.dependsOn(coreJS % compileAndTest)
lazy val monixJVM = monix.jvm.dependsOn(coreJVM % compileAndTest)

lazy val zio: Project = (project in file("implementations/zio"))
  .settings(commonJvmSettings: _*)
  .settings(
    name := "zio",
    publishArtifact in Test := true,
    libraryDependencies ++= Seq(
      "dev.zio" %% "zio" % "1.0.0-RC18-1"
    )
  )
  .dependsOn(coreJVM % compileAndTest)

lazy val scalaz: Project = (project in file("implementations/scalaz"))
  .settings(commonJvmSettings: _*)
  .settings(
    name := "scalaz",
    publishArtifact in Test := true,
    libraryDependencies ++= Seq("org.scalaz" %% "scalaz-concurrent" % "7.2.30")
  )
  .dependsOn(coreJVM % compileAndTest)

//----- backends
//-- akka
lazy val akkaHttpBackend: Project = (project in file("akka-http-backend"))
  .settings(commonJvmSettings: _*)
  .settings(
    name := "akka-http-backend",
    libraryDependencies ++= Seq(
      akkaHttp,
      // provided as we don't want to create a transitive dependency on a specific streams version,
      // just as akka-http doesn't
      akkaStreams % "provided"
    )
  )
  .dependsOn(coreJVM % compileAndTest)

//-- async http client
lazy val asyncHttpClientBackend: Project =
  (project in file("async-http-client-backend"))
    .settings(commonJvmSettings: _*)
    .settings(
      name := "async-http-client-backend",
      libraryDependencies ++= Seq(
        "org.asynchttpclient" % "async-http-client" % "2.11.0"
      )
    )
    .dependsOn(coreJVM % compileAndTest)

def asyncHttpClientBackendProject(proj: String): Project = {
  Project(s"asyncHttpClientBackend${proj.capitalize}", file(s"async-http-client-backend/$proj"))
    .settings(commonJvmSettings: _*)
    .settings(name := s"async-http-client-backend-$proj")
    .dependsOn(asyncHttpClientBackend % compileAndTest)
}

lazy val asyncHttpClientFutureBackend: Project =
  asyncHttpClientBackendProject("future")
    .dependsOn(coreJVM % compileAndTest)

lazy val asyncHttpClientScalazBackend: Project =
  asyncHttpClientBackendProject("scalaz")
    .dependsOn(scalaz % compileAndTest)

lazy val asyncHttpClientZioBackend: Project =
  asyncHttpClientBackendProject("zio")
    .dependsOn(zio % compileAndTest)

lazy val asyncHttpClientZioStreamsBackend: Project =
  asyncHttpClientBackendProject("zio-streams")
    .settings(
      libraryDependencies ++= Seq(
        "dev.zio" %% "zio-streams" % "1.0.0-RC18-1",
        "dev.zio" %% "zio-interop-reactivestreams" % "1.0.3.5-RC3"
      )
    )
    .dependsOn(zio % compileAndTest)

lazy val asyncHttpClientMonixBackend: Project =
  asyncHttpClientBackendProject("monix")
    .dependsOn(monixJVM % compileAndTest)

lazy val asyncHttpClientCatsBackend: Project =
  asyncHttpClientBackendProject("cats")
    .dependsOn(catsJVM % compileAndTest)

lazy val asyncHttpClientFs2Backend: Project =
  asyncHttpClientBackendProject("fs2")
    .settings(
      libraryDependencies ++= dependenciesFor(scalaVersion.value)(
        "co.fs2" %% "fs2-reactive-streams" % fs2Version(_),
        "co.fs2" %% "fs2-io" % fs2Version(_)
      )
    )
    .dependsOn(catsJVM % compileAndTest)
    .dependsOn(fs2JVM % compileAndTest)

//-- okhttp
lazy val okhttpBackend: Project = (project in file("okhttp-backend"))
  .settings(commonJvmSettings: _*)
  .settings(
    name := "okhttp-backend",
    libraryDependencies ++= Seq(
      "com.squareup.okhttp3" % "okhttp" % "4.4.0"
    )
  )
  .dependsOn(coreJVM % compileAndTest)

def okhttpBackendProject(proj: String): Project = {
  Project(s"okhttpBackend${proj.capitalize}", file(s"okhttp-backend/$proj"))
    .settings(commonJvmSettings: _*)
    .settings(name := s"okhttp-backend-$proj")
    .dependsOn(okhttpBackend)
}

lazy val okhttpMonixBackend: Project =
  okhttpBackendProject("monix")
    .dependsOn(monixJVM % compileAndTest)

//-- http4s
lazy val http4sBackend: Project = (project in file("http4s-backend"))
  .settings(commonJvmSettings: _*)
  .settings(
    name := "http4s-backend",
    libraryDependencies ++= Seq(
      "org.http4s" %% "http4s-blaze-client" % "0.21.1"
    )
  )
  .settings(only2_12_and_2_13_settings)
  .dependsOn(catsJVM, coreJVM % compileAndTest)

//-- httpclient-java11
lazy val httpClientBackend: Project = (project in file("httpclient-backend"))
  .settings(commonJvmSettings: _*)
  .settings(
    name := "httpclient-backend",
    scalacOptions ++= Seq("-J--add-modules", "-Jjava.net.http", "-target:jvm-11")
  )
  .settings(only2_13andJava11)
  .dependsOn(coreJVM % compileAndTest)

def httpClientBackendProject(proj: String): Project = {
  Project(s"httpClientBackend${proj.capitalize}", file(s"httpclient-backend/$proj"))
    .settings(commonJvmSettings: _*)
    .settings(name := s"httpclient-backend-$proj")
    .settings(only2_13andJava11)
    .dependsOn(httpClientBackend % compileAndTest)
}

lazy val httpClientMonixBackend: Project =
  httpClientBackendProject("monix")
    .dependsOn(monixJVM % compileAndTest)

//-- finagle backend
lazy val finagleBackend: Project = (project in file("finagle-backend"))
  .settings(commonJvmSettings: _*)
  .settings(
    name := "finagle-backend",
    libraryDependencies ++= Seq(
      "com.twitter" %% "finagle-http" % "20.1.0"
    )
  )
  .settings(only2_11_and_2_12_settings)
  .dependsOn(coreJVM % compileAndTest)

//----- json
lazy val jsonCommon = crossProject(JSPlatform, JVMPlatform)
  .withoutSuffixFor(JVMPlatform)
  .crossType(CrossType.Pure)
  .in(file("json/common"))
  .jvmSettings(commonJvmSettings: _*)
  .jsSettings(commonJsSettings: _*)
  .settings(
    name := "json-common"
  )

lazy val jsonCommonJVM = jsonCommon.jvm
lazy val jsonCommonJS = jsonCommon.js

lazy val circe = crossProject(JSPlatform, JVMPlatform)
  .withoutSuffixFor(JVMPlatform)
  .crossType(CrossType.Pure)
  .in(file("json/circe"))
  .jvmSettings(commonJvmSettings: _*)
  .jsSettings(commonJsSettings: _*)
  .settings(
    name := "circe",
    libraryDependencies ++= dependenciesFor(scalaVersion.value)(
      "io.circe" %%% "circe-core" % circeVersion(_),
      "io.circe" %%% "circe-parser" % circeVersion(_),
      "io.circe" %%% "circe-generic" % circeVersion(_) % Test,
      _ => "org.scalatest" %%% "scalatest" % scalaTestVersion % Test
    )
  )

lazy val circeJS = circe.js.dependsOn(coreJS, jsonCommonJS)
lazy val circeJVM = circe.jvm.dependsOn(coreJVM, jsonCommonJVM)

lazy val json4sVersion = "3.6.7"

lazy val json4s: Project = (project in file("json/json4s"))
  .settings(commonJvmSettings: _*)
  .settings(
    name := "json4s",
    libraryDependencies ++= Seq(
      "org.json4s" %% "json4s-core" % json4sVersion,
      "org.json4s" %% "json4s-native" % json4sVersion % Test,
      "org.scalatest" %% "scalatest" % scalaTestVersion % Test
    )
  )
  .dependsOn(coreJVM, jsonCommonJVM)

lazy val sprayJson: Project = (project in file("json/spray-json"))
  .settings(commonJvmSettings: _*)
  .settings(
    name := "spray-json",
    libraryDependencies ++= Seq(
      "io.spray" %% "spray-json" % "1.3.5",
      "org.scalatest" %% "scalatest" % scalaTestVersion % Test
    )
  )
  .dependsOn(coreJVM, jsonCommonJVM)

lazy val playJson = crossProject(JSPlatform, JVMPlatform)
  .withoutSuffixFor(JVMPlatform)
  .crossType(CrossType.Pure)
  .in(file("json/play-json"))
  .jsSettings(commonJsSettings: _*)
  .jvmSettings(commonJvmSettings: _*)
  .settings(
    name := "play-json",
    libraryDependencies ++= dependenciesFor(scalaVersion.value)(
      "com.typesafe.play" %%% "play-json" % playJsonVersion(_),
      _ => "org.scalatest" %%% "scalatest" % scalaTestVersion % Test
    )
  )
lazy val playJsonJS = playJson.js.dependsOn(coreJS, jsonCommonJS)
lazy val playJsonJVM = playJson.jvm.dependsOn(coreJVM, jsonCommonJVM)

lazy val braveVersion = "5.10.1"

lazy val braveBackend: Project = (project in file("metrics/brave-backend"))
  .settings(commonJvmSettings: _*)
  .settings(
    name := "brave-backend",
    libraryDependencies ++= Seq(
      "io.zipkin.brave" % "brave" % braveVersion,
      "io.zipkin.brave" % "brave-instrumentation-http" % braveVersion,
      "io.zipkin.brave" % "brave-instrumentation-http-tests" % braveVersion % Test,
      scalaTest % Test
    )
  )
  .dependsOn(coreJVM)

lazy val openTracingBackend: Project = (project in file("metrics/open-tracing-backend"))
  .settings(commonJvmSettings: _*)
  .settings(
    name := "opentracing-backend",
    libraryDependencies ++= Seq(
      "io.opentracing" % "opentracing-api" % "0.33.0",
      "io.opentracing" % "opentracing-mock" % "0.33.0" % Test,
      scalaTest % Test
    )
  )
  .dependsOn(coreJVM)

lazy val prometheusBackend: Project = (project in file("metrics/prometheus-backend"))
  .settings(commonJvmSettings: _*)
  .settings(
    name := "prometheus-backend",
    libraryDependencies ++= Seq(
      "io.prometheus" % "simpleclient" % "0.8.1",
      scalaTest % Test
    )
  )
  .dependsOn(coreJVM)

lazy val slf4jBackend: Project = (project in file("logging/slf4j"))
  .settings(commonJvmSettings: _*)
  .settings(
    name := "slf4j-backend",
    libraryDependencies ++= Seq(
      "org.slf4j" % "slf4j-api" % "1.7.30",
      scalaTest % Test
    )
  )
  .dependsOn(coreJVM)

lazy val examples: Project = (project in file("examples"))
  .settings(commonJvmSettings: _*)
  .settings(
    name := "examples",
    skip in publish := true,
    libraryDependencies ++= dependenciesFor(scalaVersion.value)(
      "io.circe" %% "circe-generic" % circeVersion(_),
      _ => "org.json4s" %% "json4s-native" % json4sVersion,
      _ => akkaStreams,
      _ => logback
    )
  )
  .dependsOn(
    coreJVM,
    asyncHttpClientMonixBackend,
    asyncHttpClientZioBackend,
    akkaHttpBackend,
    asyncHttpClientFs2Backend,
    json4s,
    circeJVM,
    slf4jBackend
  )<|MERGE_RESOLUTION|>--- conflicted
+++ resolved
@@ -324,13 +324,8 @@
   .settings(
     name := "cats",
     publishArtifact in Test := true,
-<<<<<<< HEAD
-    libraryDependencies ++= Seq(
-      "org.typelevel" %%% "cats-effect" % "2.0.0"
-=======
     libraryDependencies ++= dependenciesFor(scalaVersion.value)(
       "org.typelevel" %%% "cats-effect" % catsEffectVersion(_)
->>>>>>> 238d8ee6
     )
   )
 lazy val catsJS = cats.js.dependsOn(coreJS % compileAndTest)
