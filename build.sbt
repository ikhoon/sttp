// shadow sbt-scalajs' crossProject and CrossType from Scala.js 0.6.x
import sbtcrossproject.CrossPlugin.autoImport.{crossProject, CrossType}
import sbtrelease.ReleaseStateTransformations._
import sbtrelease.ReleasePlugin.autoImport._
import com.softwaremill.Publish.Release.updateVersionInDocs

val scala2_11 = "2.11.12"
val scala2_12 = "2.12.10"
val scala2_13 = "2.13.1"

lazy val testServerPort = settingKey[Int]("Port to run the http test server on (used by JS tests)")
lazy val startTestServer = taskKey[Unit]("Start a http server used by tests (used by JS tests)")
lazy val is2_11 = settingKey[Boolean]("Is the scala version 2.11.")
lazy val is2_11_or_2_12 = settingKey[Boolean]("Is the scala version 2.11 or 2.12.")
lazy val is2_12_or_2_13 = settingKey[Boolean]("Is the scala version 2.12 or 2.12.")
lazy val is2_13 = settingKey[Boolean]("Is the scala version 2.13.")
lazy val javaVersion = settingKey[VersionNumber]("Java version")

val silencerVersion = "1.4.4"

val commonSettings = commonSmlBuildSettings ++ ossPublishSettings ++ Seq(
  organization := "com.softwaremill.sttp.client",
  // needed on sbt 1.3, but (for some unknown reason) only on 2.11.x
  closeClassLoaders := !scalaVersion.value.startsWith("2.11."),
  // cross-release doesn't work when subprojects have different cross versions
  // work-around from https://github.com/sbt/sbt-release/issues/214
  releaseProcess := Seq(
    checkSnapshotDependencies,
    inquireVersions,
    // publishing locally so that the pgp password prompt is displayed early
    // in the process
    releaseStepCommandAndRemaining("+publishLocalSigned"),
    releaseStepCommandAndRemaining("+clean"),
    releaseStepCommandAndRemaining("+test"),
    setReleaseVersion,
    updateVersionInDocs(organization.value),
    commitReleaseVersion,
    tagRelease,
    releaseStepCommandAndRemaining("+publishSigned"),
    releaseStepCommand("sonatypeBundleRelease"),
    setNextVersion,
    commitNextVersion,
    pushChanges
  ),
  is2_11 := scalaVersion.value.startsWith("2.11."),
  is2_11_or_2_12 := scalaVersion.value.startsWith("2.11.") || scalaVersion.value.startsWith("2.12."),
  is2_12_or_2_13 := scalaVersion.value.startsWith("2.12.") || scalaVersion.value.startsWith("2.13."),
  is2_13 := scalaVersion.value.startsWith("2.13."),
  javaVersion := VersionNumber(sys.props("java.specification.version")),
  libraryDependencies ++= Seq(
    compilerPlugin("com.github.ghik" % "silencer-plugin" % silencerVersion cross CrossVersion.full),
    "com.github.ghik" % "silencer-lib" % silencerVersion % Provided cross CrossVersion.full
  )
)

// an ugly work-around for https://github.com/sbt/sbt/issues/3465
// even if a project is 2.11-only, we fake that it's also 2.12/2.13-compatible
val only2_11settings = Seq(
  publishArtifact := is2_11.value,
  skip := !is2_11.value,
  skip in compile := !is2_11.value,
  skip in publish := !is2_11.value,
  libraryDependencies := (if (is2_11.value) libraryDependencies.value else Nil)
)

val only2_11_and_2_12_settings = Seq(
  publishArtifact := is2_11_or_2_12.value,
  skip := !is2_11_or_2_12.value,
  skip in compile := !is2_11_or_2_12.value,
  skip in publish := !is2_11_or_2_12.value,
  libraryDependencies := (if (is2_11_or_2_12.value) libraryDependencies.value else Nil)
)

val only2_12_and_2_13_settings = Seq(
  publishArtifact := is2_12_or_2_13.value,
  skip := !is2_12_or_2_13.value,
  skip in compile := !is2_12_or_2_13.value,
  skip in publish := !is2_12_or_2_13.value,
  libraryDependencies := (if (is2_12_or_2_13.value) libraryDependencies.value else Nil)
)

val only2_13andJava11 = Seq(
  publishArtifact := (is2_13.value && VersionNumber("11") == javaVersion.value),
  skip := (is2_11_or_2_12.value || VersionNumber("11") != javaVersion.value),
  skip in compile := (is2_11_or_2_12.value || VersionNumber("11") != javaVersion.value),
  skip in publish := (is2_11_or_2_12.value || VersionNumber("11") != javaVersion.value)
)

val commonJvmJsSettings = commonSettings ++ Seq(
  scalaVersion := scala2_11,
  crossScalaVersions := Seq(scalaVersion.value, scala2_12, scala2_13)
)

val commonJvmSettings = commonJvmJsSettings ++ Seq(
  scalacOptions ++= Seq("-target:jvm-1.8")
)

val commonJsSettings = commonJvmJsSettings ++ Seq(
  // slow down for CI
  parallelExecution in Test := false,
  // https://github.com/scalaz/scalaz/pull/1734#issuecomment-385627061
  scalaJSLinkerConfig ~= {
    _.withBatchMode(System.getenv("CONTINUOUS_INTEGRATION") == "true")
  },
  scalacOptions in Compile ++= {
    if (isSnapshot.value) Seq.empty
    else
      Seq {
        val dir = project.base.toURI.toString.replaceFirst("[^/]+/?$", "")
        val url = "https://raw.githubusercontent.com/softwaremill/sttp"
        s"-P:scalajs:mapSourceURI:$dir->$url/v${version.value}/"
      }
  }
)

val commonNativeSettings = commonSettings ++ Seq(
  scalaVersion := scala2_11,
  crossScalaVersions := Seq(scala2_11),
  nativeLinkStubs := true
)

// run JS tests inside Chrome, due to jsdom not supporting fetch
lazy val browserTestSettings = Seq(
  jsEnv in Test := {
    val debugging = false // set to true to help debugging

    new org.scalajs.jsenv.selenium.SeleniumJSEnv(
      {
        val options = new org.openqa.selenium.chrome.ChromeOptions()
        val args = Seq(
          "auto-open-devtools-for-tabs", // devtools needs to be open to capture network requests
          "no-sandbox",
          "allow-file-access-from-files" // change the origin header from 'null' to 'file'
        ) ++ (if (debugging) Seq.empty else Seq("headless"))
        options.addArguments(args: _*)
        val capabilities = org.openqa.selenium.remote.DesiredCapabilities.chrome()
        capabilities.setCapability(org.openqa.selenium.chrome.ChromeOptions.CAPABILITY, options)
        capabilities
      },
      org.scalajs.jsenv.selenium.SeleniumJSEnv.Config().withKeepAlive(debugging)
    )
  }
)

// start a test server before running tests; this is required as JS tests run inside a nodejs/browser environment
def testServerSettings(config: Configuration) = Seq(
  test in config := (test in config)
    .dependsOn(
      startTestServer in Test in Project("core", file("core"))
    )
    .value,
  testOnly in config := (testOnly in config)
    .dependsOn(
      startTestServer in Test in Project("core", file("core"))
    )
    .evaluated,
  testOptions in config += Tests.Setup(() => {
    val port = (testServerPort in Test in Project("core", file("core"))).value
    PollingUtils.waitUntilServerAvailable(new URL(s"http://localhost:$port"))
  })
)

val circeVersion: Option[(Long, Long)] => String = {
  case Some((2, 11)) => "0.11.1"
  case _             => "0.12.1"
}

val akkaHttp = "com.typesafe.akka" %% "akka-http" % "10.1.11"
val akkaStreams = "com.typesafe.akka" %% "akka-stream" % "2.5.27"

val scalaTestVersion = "3.1.0"
val scalaNativeTestInterfaceVersion = "0.4.0-M2"
val scalaTestNativeVersion = "3.2.0-M2"
val scalaTest = "org.scalatest" %% "scalatest" % scalaTestVersion

val modelVersion = "1.0.0-RC1"

def dependenciesFor(version: String)(deps: (Option[(Long, Long)] => ModuleID)*): Seq[ModuleID] =
  deps.map(_.apply(CrossVersion.partialVersion(version)))

lazy val rootProjectAggregates: Seq[ProjectReference] = if (sys.env.isDefinedAt("STTP_NATIVE")) {
  println("[info] STTP_NATIVE defined, including sttp-native in the aggregate projects [temporarily disabled]")
  //List(rootJVM, rootJS, rootNative)
  List(rootJVM, rootJS)
} else {
  println("[info] STTP_NATIVE *not* defined, *not* including sttp-native in the aggregate projects")
  List(rootJVM, rootJS)
}

val compileAndTest = "compile->compile;test->test"

lazy val rootProject = (project in file("."))
  .settings(commonSettings: _*)
  // setting version to 2.11 so that cross-releasing works. Don't ask why.
  .settings(skip in publish := true, name := "sttp", scalaVersion := scala2_11, crossScalaVersions := Seq())
  .aggregate(rootProjectAggregates: _*)

lazy val rootJVM = project
  .in(file(".jvm"))
  .settings(commonJvmJsSettings: _*)
  .settings(skip in publish := true, name := "sttpJVM")
  .aggregate(
    coreJVM,
    catsJVM,
    fs2JVM,
    monixJVM,
    scalaz,
    zio,
    // might fail due to // https://github.com/akka/akka-http/issues/1930
    akkaHttpBackend,
    asyncHttpClientBackend,
    asyncHttpClientFutureBackend,
    asyncHttpClientScalazBackend,
    asyncHttpClientZioBackend,
    asyncHttpClientZioStreamsBackend,
    asyncHttpClientMonixBackend,
    asyncHttpClientCatsBackend,
    asyncHttpClientFs2Backend,
    okhttpBackend,
    okhttpMonixBackend,
    http4sBackend,
    jsonCommonJVM,
    circeJVM,
    json4s,
    sprayJson,
    playJsonJVM,
    braveBackend,
    openTracingBackend,
    prometheusBackend,
    httpClientBackend,
    httpClientMonixBackend,
    finagleBackend,
    examples
  )

lazy val rootJS = project
  .in(file(".js"))
  .settings(commonJvmJsSettings: _*)
  .settings(skip in publish := true, name := "sttpJS")
  .aggregate(coreJS, catsJS, fs2JS, monixJS, jsonCommonJS, circeJS, playJsonJS)

lazy val rootNative = project
  .in(file(".native"))
  .settings(commonNativeSettings: _*)
  .settings(skip in publish := true, name := "sttpNative")
  .aggregate(coreNative)

lazy val core = crossProject(JSPlatform, JVMPlatform, NativePlatform)
  .withoutSuffixFor(JVMPlatform)
  .crossType(CrossType.Full)
  .in(file("core"))
  .jvmSettings(commonJvmSettings: _*)
  .jsSettings(commonJsSettings: _*)
  .nativeSettings(commonNativeSettings: _*)
  .settings(
    name := "core",
    publishArtifact in Test := true // allow implementations outside of this repo
  )
  .jsSettings(
    libraryDependencies ++= Seq(
      "com.softwaremill.sttp.model" %%% "core" % modelVersion,
      "org.scalatest" %%% "scalatest" % scalaTestVersion % Test
    ),
    jsDependencies ++= Seq(
      "org.webjars.npm" % "spark-md5" % "3.0.0" % Test / "spark-md5.js" minified "spark-md5.min.js"
    )
  )
  .jsSettings(browserTestSettings)
  .jsSettings(testServerSettings(Test))
  .nativeSettings(testServerSettings(Test))
  .nativeSettings(
    libraryDependencies ++= Seq(
      "com.softwaremill.sttp.model" %%% "core" % modelVersion,
      "org.scala-native" %%% "test-interface" % scalaNativeTestInterfaceVersion % Test,
      "org.scalatest" %%% "scalatest-shouldmatchers" % scalaTestNativeVersion % Test,
      "org.scalatest" %%% "scalatest-flatspec" % scalaTestNativeVersion % Test,
      "org.scalatest" %%% "scalatest-freespec" % scalaTestNativeVersion % Test,
      "org.scalatest" %%% "scalatest-funsuite" % scalaTestNativeVersion % Test
    )
  )
  .nativeSettings(only2_11settings)
  .jvmSettings(
    libraryDependencies ++= Seq(
      "com.softwaremill.sttp.model" %% "core" % modelVersion,
      akkaHttp % Test,
      "ch.megard" %% "akka-http-cors" % "0.4.2" % Test,
      akkaStreams % Test,
      "org.scala-lang" % "scala-compiler" % scalaVersion.value % Test,
      scalaTest % Test
    ),
    // the test server needs to be started before running any JS tests
    // `reStart` cannot be scoped so it can't be only added to Test
    mainClass in reStart := Some("sttp.client.testing.HttpServer"),
    reStartArgs in reStart := Seq(s"${(testServerPort in Test).value}"),
    fullClasspath in reStart := (fullClasspath in Test).value,
    testServerPort in Test := 51823,
    startTestServer in Test := reStart.toTask("").value
  )
lazy val coreJS = core.js
lazy val coreJVM = core.jvm
lazy val coreNative = core.native

//----- implementations
lazy val cats = crossProject(JSPlatform, JVMPlatform)
  .withoutSuffixFor(JVMPlatform)
  .crossType(CrossType.Pure)
  .in(file("implementations/cats"))
  .jvmSettings(commonJvmSettings: _*)
  .jsSettings(commonJsSettings: _*)
  .settings(
    name := "cats",
    publishArtifact in Test := true,
    libraryDependencies ++= Seq(
      "org.typelevel" %%% "cats-effect" % "2.0.0"
    )
  )
lazy val catsJS = cats.js.dependsOn(coreJS % compileAndTest)
lazy val catsJVM = cats.jvm.dependsOn(coreJVM % compileAndTest)

val fs2Version = "2.1.0"
lazy val fs2 = crossProject(JSPlatform, JVMPlatform)
  .withoutSuffixFor(JVMPlatform)
  .crossType(CrossType.Pure)
  .in(file("implementations/fs2"))
  .jvmSettings(commonJvmSettings: _*)
  .jsSettings(commonJsSettings: _*)
  .settings(
    name := "fs2",
    publishArtifact in Test := true,
    libraryDependencies ++= Seq(
      "co.fs2" %%% "fs2-core" % fs2Version
    )
  )
lazy val fs2JS = fs2.js.dependsOn(coreJS % compileAndTest)
lazy val fs2JVM = fs2.jvm.dependsOn(coreJVM % compileAndTest)

lazy val monix = crossProject(JSPlatform, JVMPlatform)
  .withoutSuffixFor(JVMPlatform)
  .crossType(CrossType.Full)
  .in(file("implementations/monix"))
  .jvmSettings(commonJvmSettings: _*)
  .jvmSettings(
    libraryDependencies ++= Seq("io.monix" %% "monix-nio" % "0.0.7")
  )
  .jsSettings(commonJsSettings: _*)
  .jsSettings(browserTestSettings)
  .jsSettings(testServerSettings(Test))
  .settings(
    name := "monix",
    publishArtifact in Test := true,
    libraryDependencies ++= Seq("io.monix" %%% "monix" % "3.1.0")
  )
lazy val monixJS = monix.js.dependsOn(coreJS % compileAndTest)
lazy val monixJVM = monix.jvm.dependsOn(coreJVM % compileAndTest)

lazy val zio: Project = (project in file("implementations/zio"))
  .settings(commonJvmSettings: _*)
  .settings(
    name := "zio",
    publishArtifact in Test := true,
    libraryDependencies ++= Seq(
      "dev.zio" %% "zio" % "1.0.0-RC17"
    )
  )
  .dependsOn(coreJVM % compileAndTest)

lazy val scalaz: Project = (project in file("implementations/scalaz"))
  .settings(commonJvmSettings: _*)
  .settings(
    name := "scalaz",
    publishArtifact in Test := true,
    libraryDependencies ++= Seq("org.scalaz" %% "scalaz-concurrent" % "7.2.30")
  )
  .dependsOn(coreJVM % compileAndTest)

//----- backends
//-- akka
lazy val akkaHttpBackend: Project = (project in file("akka-http-backend"))
  .settings(commonJvmSettings: _*)
  .settings(
    name := "akka-http-backend",
    libraryDependencies ++= Seq(
      akkaHttp,
      // provided as we don't want to create a transitive dependency on a specific streams version,
      // just as akka-http doesn't
      akkaStreams % "provided"
    )
  )
  .dependsOn(coreJVM % compileAndTest)

//-- async http client
lazy val asyncHttpClientBackend: Project =
  (project in file("async-http-client-backend"))
    .settings(commonJvmSettings: _*)
    .settings(
      name := "async-http-client-backend",
      libraryDependencies ++= Seq(
        "org.asynchttpclient" % "async-http-client" % "2.10.4"
      )
    )
    .dependsOn(coreJVM % compileAndTest)

def asyncHttpClientBackendProject(proj: String): Project = {
  Project(s"asyncHttpClientBackend${proj.capitalize}", file(s"async-http-client-backend/$proj"))
    .settings(commonJvmSettings: _*)
    .settings(name := s"async-http-client-backend-$proj")
    .dependsOn(asyncHttpClientBackend % compileAndTest)
}

lazy val asyncHttpClientFutureBackend: Project =
  asyncHttpClientBackendProject("future")
    .dependsOn(coreJVM % compileAndTest)

lazy val asyncHttpClientScalazBackend: Project =
  asyncHttpClientBackendProject("scalaz")
    .dependsOn(scalaz % compileAndTest)

lazy val asyncHttpClientZioBackend: Project =
  asyncHttpClientBackendProject("zio")
    .dependsOn(zio % compileAndTest)

lazy val asyncHttpClientZioStreamsBackend: Project =
  asyncHttpClientBackendProject("zio-streams")
    .settings(
      libraryDependencies ++= Seq(
        "dev.zio" %% "zio-streams" % "1.0.0-RC17",
        "dev.zio" %% "zio-interop-reactivestreams" % "1.0.3.5-RC2"
      )
    )
    .dependsOn(zio % compileAndTest)

lazy val asyncHttpClientMonixBackend: Project =
  asyncHttpClientBackendProject("monix")
    .dependsOn(monixJVM % compileAndTest)

lazy val asyncHttpClientCatsBackend: Project =
  asyncHttpClientBackendProject("cats")
    .dependsOn(catsJVM % compileAndTest)

lazy val asyncHttpClientFs2Backend: Project =
  asyncHttpClientBackendProject("fs2")
    .settings(
      libraryDependencies ++= Seq(
        "co.fs2" %% "fs2-reactive-streams" % fs2Version,
        "co.fs2" %% "fs2-io" % fs2Version
      )
    )
    .dependsOn(catsJVM % compileAndTest)
    .dependsOn(fs2JVM % compileAndTest)

//-- okhttp
lazy val okhttpBackend: Project = (project in file("okhttp-backend"))
  .settings(commonJvmSettings: _*)
  .settings(
    name := "okhttp-backend",
    libraryDependencies ++= Seq(
      "com.squareup.okhttp3" % "okhttp" % "4.2.2"
    )
  )
  .dependsOn(coreJVM % compileAndTest)

def okhttpBackendProject(proj: String): Project = {
  Project(s"okhttpBackend${proj.capitalize}", file(s"okhttp-backend/$proj"))
    .settings(commonJvmSettings: _*)
    .settings(name := s"okhttp-backend-$proj")
    .dependsOn(okhttpBackend)
}

lazy val okhttpMonixBackend: Project =
  okhttpBackendProject("monix")
    .dependsOn(monixJVM % compileAndTest)

//-- http4s
lazy val http4sBackend: Project = (project in file("http4s-backend"))
  .settings(commonJvmSettings: _*)
  .settings(
    name := "http4s-backend",
    libraryDependencies ++= Seq(
      "org.http4s" %% "http4s-blaze-client" % "0.21.0-RC1"
    )
  )
  .settings(only2_12_and_2_13_settings)
  .dependsOn(catsJVM, coreJVM % compileAndTest)

//-- httpclient-java11
lazy val httpClientBackend: Project = (project in file("httpclient-backend"))
  .settings(commonJvmSettings: _*)
  .settings(
    name := "httpclient-backend",
    scalacOptions ++= Seq("-J--add-modules", "-Jjava.net.http", "-target:jvm-11")
  )
  .settings(only2_13andJava11)
  .dependsOn(coreJVM % compileAndTest)

def httpClientBackendProject(proj: String): Project = {
  Project(s"httpClientBackend${proj.capitalize}", file(s"httpclient-backend/$proj"))
    .settings(commonJvmSettings: _*)
    .settings(name := s"httpclient-backend-$proj")
    .settings(only2_13andJava11)
    .dependsOn(httpClientBackend % compileAndTest)
}

lazy val httpClientMonixBackend: Project =
  httpClientBackendProject("monix")
    .dependsOn(monixJVM % compileAndTest)

//-- finagle backend
lazy val finagleBackend: Project = (project in file("finagle-backend"))
  .settings(commonJvmSettings: _*)
  .settings(
    name := "finagle-backend",
    libraryDependencies ++= Seq(
      "com.twitter" %% "finagle-http" % "19.1.0"
    )
  )
  .settings(only2_11_and_2_12_settings)
  .dependsOn(coreJVM % compileAndTest)

//----- json
lazy val jsonCommon = crossProject(JSPlatform, JVMPlatform)
  .withoutSuffixFor(JVMPlatform)
  .crossType(CrossType.Pure)
  .in(file("json/common"))
  .jvmSettings(commonJvmSettings: _*)
  .jsSettings(commonJsSettings: _*)
  .settings(
    name := "json-common"
  )

lazy val jsonCommonJVM = jsonCommon.jvm
lazy val jsonCommonJS = jsonCommon.js

lazy val circe = crossProject(JSPlatform, JVMPlatform)
  .withoutSuffixFor(JVMPlatform)
  .crossType(CrossType.Pure)
  .in(file("json/circe"))
  .jvmSettings(commonJvmSettings: _*)
  .jsSettings(commonJsSettings: _*)
  .settings(
    name := "circe",
    libraryDependencies ++= dependenciesFor(scalaVersion.value)(
      "io.circe" %%% "circe-core" % circeVersion(_),
      "io.circe" %%% "circe-parser" % circeVersion(_),
      "io.circe" %%% "circe-generic" % circeVersion(_) % Test,
      _ => "org.scalatest" %%% "scalatest" % scalaTestVersion % Test
    )
  )
  .jsSettings(only2_11_and_2_12_settings) // circe-js for 2.13 fails to run tests with a linking error
lazy val circeJS = circe.js.dependsOn(coreJS, jsonCommonJS)
lazy val circeJVM = circe.jvm.dependsOn(coreJVM, jsonCommonJVM)

lazy val json4sVersion = "3.6.7"

lazy val json4s: Project = (project in file("json/json4s"))
  .settings(commonJvmSettings: _*)
  .settings(
    name := "json4s",
    libraryDependencies ++= Seq(
      "org.json4s" %% "json4s-core" % json4sVersion,
      "org.json4s" %% "json4s-native" % json4sVersion % Test,
      "org.scalatest" %% "scalatest" % scalaTestVersion % Test
    )
  )
  .dependsOn(coreJVM, jsonCommonJVM)

lazy val sprayJson: Project = (project in file("json/spray-json"))
  .settings(commonJvmSettings: _*)
  .settings(
    name := "spray-json",
    libraryDependencies ++= Seq(
      "io.spray" %% "spray-json" % "1.3.5",
      "org.scalatest" %% "scalatest" % scalaTestVersion % Test
    )
  )
  .dependsOn(coreJVM, jsonCommonJVM)

lazy val playJson = crossProject(JSPlatform, JVMPlatform)
  .withoutSuffixFor(JVMPlatform)
  .crossType(CrossType.Pure)
  .in(file("json/play-json"))
  .jsSettings(commonJsSettings: _*)
  .jvmSettings(commonJvmSettings: _*)
  .settings(
    name := "play-json",
    libraryDependencies ++= Seq(
      "com.typesafe.play" %%% "play-json" % "2.7.4",
      "org.scalatest" %%% "scalatest" % scalaTestVersion % Test
    )
  )
lazy val playJsonJS = playJson.js.dependsOn(coreJS, jsonCommonJS)
lazy val playJsonJVM = playJson.jvm.dependsOn(coreJVM, jsonCommonJVM)

lazy val braveVersion = "5.9.1"

lazy val braveBackend: Project = (project in file("metrics/brave-backend"))
  .settings(commonJvmSettings: _*)
  .settings(
    name := "brave-backend",
    libraryDependencies ++= Seq(
      "io.zipkin.brave" % "brave" % braveVersion,
      "io.zipkin.brave" % "brave-instrumentation-http" % braveVersion,
      "io.zipkin.brave" % "brave-instrumentation-http-tests" % braveVersion % Test,
      scalaTest % Test
    )
  )
  .dependsOn(coreJVM)

lazy val openTracingBackend: Project = (project in file("metrics/open-tracing-backend"))
  .settings(commonJvmSettings: _*)
  .settings(
    name := "opentracing-backend",
    libraryDependencies ++= Seq(
      "io.opentracing" % "opentracing-api" % "0.33.0",
      "io.opentracing" % "opentracing-mock" % "0.33.0" % Test,
      scalaTest % Test
    )
  )
  .dependsOn(coreJVM)

lazy val prometheusBackend: Project = (project in file("metrics/prometheus-backend"))
  .settings(commonJvmSettings: _*)
  .settings(
    name := "prometheus-backend",
    libraryDependencies ++= Seq(
<<<<<<< HEAD
      "io.prometheus" % "simpleclient" % "0.8.1",
      scalaTest % "test"
=======
      "io.prometheus" % "simpleclient" % "0.8.0",
      scalaTest % Test
>>>>>>> f4a4ead0
    )
  )
  .dependsOn(coreJVM)

lazy val examples: Project = (project in file("examples"))
  .settings(commonJvmSettings: _*)
  .settings(
    name := "examples",
    skip in publish := true,
    libraryDependencies ++= dependenciesFor(scalaVersion.value)(
      "io.circe" %% "circe-generic" % circeVersion(_),
      _ => "org.json4s" %% "json4s-native" % json4sVersion,
      _ => akkaStreams
    )
  )
  .dependsOn(
    coreJVM,
    asyncHttpClientMonixBackend,
    asyncHttpClientZioBackend,
    akkaHttpBackend,
    asyncHttpClientFs2Backend,
    json4s,
    circeJVM
  )<|MERGE_RESOLUTION|>--- conflicted
+++ resolved
@@ -622,13 +622,8 @@
   .settings(
     name := "prometheus-backend",
     libraryDependencies ++= Seq(
-<<<<<<< HEAD
-      "io.prometheus" % "simpleclient" % "0.8.1",
-      scalaTest % "test"
-=======
       "io.prometheus" % "simpleclient" % "0.8.0",
       scalaTest % Test
->>>>>>> f4a4ead0
     )
   )
   .dependsOn(coreJVM)
