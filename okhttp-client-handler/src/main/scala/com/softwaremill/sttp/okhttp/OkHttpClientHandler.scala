package com.softwaremill.sttp.okhttp

import java.io.IOException
import java.nio.charset.Charset

import com.softwaremill.sttp._
import com.softwaremill.sttp.model.ResponseAs.EagerResponseHandler
import com.softwaremill.sttp.model._
import okhttp3.internal.http.HttpMethod
import okhttp3.{
  Call,
  Callback,
  MediaType,
  OkHttpClient,
  Request => OkHttpRequest,
  RequestBody => OkHttpRequestBody,
  Response => OkHttpResponse
}
import okio.{BufferedSink, Okio}

import scala.collection.JavaConverters._
import scala.concurrent.{ExecutionContext, Future}
import scala.language.higherKinds
import scala.util.{Failure, Try}

abstract class OkHttpClientHandler[R[_], S](client: OkHttpClient)
    extends SttpHandler[R, S] {
  private[okhttp] def convertRequest[T](request: Request[T, S]): OkHttpRequest = {
    val builder = new OkHttpRequest.Builder()
      .url(request.uri.toString)

    val body = setBody(request.body)
    builder.method(request.method.m, body.getOrElse {
      if (HttpMethod.requiresRequestBody(request.method.m))
        OkHttpRequestBody.create(null, "")
      else null
    })

    //OkHttp support automatic gzip compression
    request.headers
      .filter(_._1.equalsIgnoreCase(AcceptEncodingHeader) == false)
      .foreach {
        case (name, value) => builder.addHeader(name, value)
      }

    builder.build()
  }

  private def setBody(requestBody: RequestBody[S]): Option[OkHttpRequestBody] = {
    requestBody match {
      case NoBody => None
      case StringBody(b, encoding, _) =>
        Some(OkHttpRequestBody.create(MediaType.parse(encoding), b))
      case ByteArrayBody(b, _) => Some(OkHttpRequestBody.create(null, b))
      case ByteBufferBody(b, _) =>
        Some(OkHttpRequestBody.create(null, b.array()))
      case InputStreamBody(b, _) =>
        Some(new OkHttpRequestBody() {
          override def writeTo(sink: BufferedSink): Unit =
            sink.writeAll(Okio.source(b))
          override def contentType(): MediaType = null
        })
<<<<<<< HEAD
      case PathBody(b)            => Some(OkHttpRequestBody.create(null, b.toFile))
      case SerializableBody(f, t) => setBody(f(t))
      case StreamBody(s)          => streamToRequestBody(s)
=======
      case PathBody(b, _) => Some(OkHttpRequestBody.create(null, b.toFile))
      case StreamBody(s)  => None
>>>>>>> 00e10184
    }
  }

  private[okhttp] def readResponse[T](
      res: OkHttpResponse,
      responseAs: ResponseAs[T, S]): R[Response[T]] = {

    val body = responseHandler(res).handle(responseAs, responseMonad)

    val headers = res
      .headers()
      .names()
      .asScala
      .flatMap(name => res.headers().values(name).asScala.map((name, _)))

    responseMonad.map(body, Response(_: T, res.code(), headers.toList))
  }

  private def responseHandler(res: OkHttpResponse) =
    new EagerResponseHandler[S] {
      override def handleBasic[T](bra: BasicResponseAs[T, S]): Try[T] =
        bra match {
          case IgnoreResponse => Try(res.body().close())
          case ResponseAsString(encoding) =>
            Try(res.body().source().readString(Charset.forName(encoding)))
          case ResponseAsByteArray => Try(res.body().bytes())
          case ras @ ResponseAsStream() =>
            responseBodyToStream(res).map(ras.responseIsStream)
          case ResponseAsFile(file, overwrite) =>
            Try(ResponseAs.saveFile(file, res.body().byteStream(), overwrite))
        }
    }

  def streamToRequestBody(stream: S): Option[OkHttpRequestBody] = None

  def responseBodyToStream(res: OkHttpResponse): Try[S] =
    Failure(new IllegalStateException("Streaming isn't supported"))
}

class OkHttpSyncClientHandler private (client: OkHttpClient)
    extends OkHttpClientHandler[Id, Nothing](client) {
  override def send[T](r: Request[T, Nothing]): Response[T] = {
    val request = convertRequest(r)
    val response = client.newCall(request).execute()
    readResponse(response, r.responseAs)
  }

  override def responseMonad: MonadError[Id] = IdMonad
}

object OkHttpSyncClientHandler {
  def apply(okhttpClient: OkHttpClient = new OkHttpClient())
    : OkHttpSyncClientHandler =
    new OkHttpSyncClientHandler(okhttpClient)
}

abstract class OkHttpAsyncClientHandler[R[_], S](client: OkHttpClient,
                                                 rm: MonadAsyncError[R])
    extends OkHttpClientHandler[R, S](client) {
  override def send[T](r: Request[T, S]): R[Response[T]] = {
    val request = convertRequest(r)

    rm.flatten(rm.async[R[Response[T]]] { cb =>
      def success(r: R[Response[T]]) = cb(Right(r))
      def error(t: Throwable) = cb(Left(t))

      client
        .newCall(request)
        .enqueue(new Callback {
          override def onFailure(call: Call, e: IOException): Unit =
            error(e)
          
          override def onResponse(call: Call, response: OkHttpResponse): Unit =
            try success(readResponse(response, r.responseAs))
            catch { case e: Exception => error(e) }
        })
    })
  }

  override def responseMonad: MonadError[R] = rm
}

class OkHttpFutureClientHandler private (client: OkHttpClient)(
    implicit ec: ExecutionContext)
    extends OkHttpAsyncClientHandler[Future, Nothing](client, new FutureMonad) {}

object OkHttpFutureClientHandler {
  def apply(okhttpClient: OkHttpClient = new OkHttpClient())(
      implicit ec: ExecutionContext = ExecutionContext.Implicits.global)
    : OkHttpFutureClientHandler =
    new OkHttpFutureClientHandler(okhttpClient)
}<|MERGE_RESOLUTION|>--- conflicted
+++ resolved
@@ -60,14 +60,8 @@
             sink.writeAll(Okio.source(b))
           override def contentType(): MediaType = null
         })
-<<<<<<< HEAD
-      case PathBody(b)            => Some(OkHttpRequestBody.create(null, b.toFile))
-      case SerializableBody(f, t) => setBody(f(t))
-      case StreamBody(s)          => streamToRequestBody(s)
-=======
       case PathBody(b, _) => Some(OkHttpRequestBody.create(null, b.toFile))
-      case StreamBody(s)  => None
->>>>>>> 00e10184
+      case StreamBody(s)  => streamToRequestBody(s)
     }
   }
 
