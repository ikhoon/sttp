package sttp.client.asynchttpclient

import sttp.client._
import _root_.zio._
import sttp.capabilities.zio.ZioStreams
import sttp.capabilities.{Effect, WebSockets}
import sttp.client.impl.zio.ExtendEnv

package object zio {

  /**
    * ZIO-environment service definition, which is an SttpBackend.
    */
<<<<<<< HEAD
  type SttpClient = Has[SttpBackend[Task, ZioStreams with WebSockets]]
=======
  type SttpClient = Has[SttpClient.Service]
>>>>>>> cbb02239

  object SttpClient {

    type Service = SttpBackend[Task, Stream[Throwable, Byte], WebSocketHandler]

    /**
      * Sends the request. Only requests for which the method & URI are specified can be sent.
      *
      * @return An effect resulting in a [[Response]], containing the body, deserialized as specified by the request
      *         (see [[RequestT.response]]), if the request was successful (1xx, 2xx, 3xx response codes), or if there
      *         was a protocol-level failure (4xx, 5xx response codes).
      *
      *         A failed effect, if an exception occurred when connecting to the target host, writing the request or
      *         reading the response.
      *
      *         Known exceptions are converted to one of [[SttpClientException]]. Other exceptions are kept unchanged.
      */
<<<<<<< HEAD
    def send[T](
        request: Request[T, Effect[Task] with ZioStreams with WebSockets]
    ): ZIO[SttpClient, Throwable, Response[T]] =
      ZIO.accessM(env => env.get[SttpBackend[Task, ZioStreams with WebSockets]].send(request))
=======
    def send[T](request: Request[T, Stream[Throwable, Byte]]): ZIO[SttpClient, Throwable, Response[T]] =
      ZIO.accessM(env => env.get[Service].send(request))
>>>>>>> cbb02239

    /**
      * A variant of [[send]] which allows the effects that are part of the response handling specification (when
      * using websockets or resource-safe streaming) to use an `R` environment.
      */
<<<<<<< HEAD
    def sendR[T, R](
        request: Request[T, Effect[RIO[R, *]] with ZioStreams with WebSockets]
    ): ZIO[SttpClient with R, Throwable, Response[T]] =
      ZIO.accessM(env => env.get[SttpBackend[Task, ZioStreams with WebSockets]].extendEnv[R].send(request))
=======
    def openWebsocket[T, WS_RESULT](
        request: Request[T, Nothing]
    ): ZIO[SttpClient, Throwable, WebSocketResponse[WebSocket[Task]]] =
      ZioWebSocketHandler().flatMap(handler => ZIO.accessM(env => env.get[Service].openWebsocket(request, handler)))
>>>>>>> cbb02239
  }
}<|MERGE_RESOLUTION|>--- conflicted
+++ resolved
@@ -11,15 +11,11 @@
   /**
     * ZIO-environment service definition, which is an SttpBackend.
     */
-<<<<<<< HEAD
-  type SttpClient = Has[SttpBackend[Task, ZioStreams with WebSockets]]
-=======
   type SttpClient = Has[SttpClient.Service]
->>>>>>> cbb02239
 
   object SttpClient {
 
-    type Service = SttpBackend[Task, Stream[Throwable, Byte], WebSocketHandler]
+    type Service = SttpBackend[Task, ZioStreams with WebSockets]
 
     /**
       * Sends the request. Only requests for which the method & URI are specified can be sent.
@@ -33,30 +29,18 @@
       *
       *         Known exceptions are converted to one of [[SttpClientException]]. Other exceptions are kept unchanged.
       */
-<<<<<<< HEAD
     def send[T](
         request: Request[T, Effect[Task] with ZioStreams with WebSockets]
     ): ZIO[SttpClient, Throwable, Response[T]] =
-      ZIO.accessM(env => env.get[SttpBackend[Task, ZioStreams with WebSockets]].send(request))
-=======
-    def send[T](request: Request[T, Stream[Throwable, Byte]]): ZIO[SttpClient, Throwable, Response[T]] =
       ZIO.accessM(env => env.get[Service].send(request))
->>>>>>> cbb02239
 
     /**
       * A variant of [[send]] which allows the effects that are part of the response handling specification (when
       * using websockets or resource-safe streaming) to use an `R` environment.
       */
-<<<<<<< HEAD
     def sendR[T, R](
         request: Request[T, Effect[RIO[R, *]] with ZioStreams with WebSockets]
     ): ZIO[SttpClient with R, Throwable, Response[T]] =
-      ZIO.accessM(env => env.get[SttpBackend[Task, ZioStreams with WebSockets]].extendEnv[R].send(request))
-=======
-    def openWebsocket[T, WS_RESULT](
-        request: Request[T, Nothing]
-    ): ZIO[SttpClient, Throwable, WebSocketResponse[WebSocket[Task]]] =
-      ZioWebSocketHandler().flatMap(handler => ZIO.accessM(env => env.get[Service].openWebsocket(request, handler)))
->>>>>>> cbb02239
+      ZIO.accessM(env => env.get[Service].extendEnv[R].send(request))
   }
 }